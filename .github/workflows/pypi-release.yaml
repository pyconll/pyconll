name: Pyconll Release to PyPi
on:
  release:
    types:
<<<<<<< HEAD
      - published
=======
      - released
>>>>>>> 336194d3
  workflow_dispatch:

jobs:
  build:
    name: Build pyconll
    runs-on: ubuntu-24.04
    steps:
      - uses: actions/checkout@v5
      - name: Setup Python
        uses: actions/setup-python@v6
        with:
          python-version: '3.14'
          cache: 'pip'
      - name: Install dependencies
        run: |
          python -m pip install --upgrade pip
          pip install -r deps/build.txt
      - name: Build pyconll distributables
        run: |
          make build
      - name: Upload artifact
        uses: actions/upload-artifact@v4
        with:
          name: python-package-distributions
          path: dist/

  release:
    name: Release pyconll
    runs-on: ubuntu-24.04
    needs: build
    environment:
      name: pypi
      url: https://pypi.org/p/pyconll
    permissions:
      id-token: write
    steps:
      - name: Download artifact
        uses: actions/download-artifact@v4
        with:
          name: python-package-distributions
          path: dist/
      - name: Publish packages from dist/*
        # Make sure the current git ref is tagged.
        if: startsWith(github.ref, 'refs/tags')
        uses: pypa/gh-action-pypi-publish@v1.13.0<|MERGE_RESOLUTION|>--- conflicted
+++ resolved
@@ -2,11 +2,7 @@
 on:
   release:
     types:
-<<<<<<< HEAD
-      - published
-=======
       - released
->>>>>>> 336194d3
   workflow_dispatch:
 
 jobs:
