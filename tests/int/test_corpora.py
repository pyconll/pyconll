import hashlib
import logging
import operator
import os
from pathlib import Path
import tarfile
from urllib import parse

import pytest
import requests

import pyconll
from .workflow import conditional as _if, fail, partial, pipe, sequence, value


def _cross_platform_stable_fs_iter(dir):
    """
    Provides a stable ordering across platforms over a directory Path.

    This allows iteration across filesystems in a consistent way such that case
    sensitivity of the underlying system does not affect how the files are
    iterated.

    Args:
        dir: The Path object that points to the directory to iterate over.

    Returns:
        An iterator that goes over the paths in the directory, defined in such a
        way that is consistent across platforms.
    """
    # As this should work across platforms, paths cannot be compared as is, and
    # the paths must be compared with another in string format. Paths are
    # ordered by case insensitivity, and then ordered by case within any paths
    # that are only different by case. There is a double sort because, a simple
    # case insensitive sort will provide inconsistent results on linux since
    # iterdir does not provide consistently ordered results.
    tupled = map(lambda p: (str(p), p), dir.iterdir())
    by_case = sorted(tupled, key=operator.itemgetter(0))
    by_case_insensitive = sorted(by_case, key=lambda el: el[0].lower())

    only_paths = map(operator.itemgetter(1), by_case_insensitive)

    return only_paths


def _add_file_to_hash(hash_obj, path, block_size):
    """
    Helper method in calculating a path's hash to add the hash of a file.

    Args:
        hash_obj: The object that is able to hash the file contents.
        path: The location of the file.
        block_size: The size of the blocks to read in.
    """
    with open(str(path), 'rb') as f:
        buffer = f.read(block_size)
        while buffer:
            hash_obj.update(buffer)
            buffer = f.read(block_size)


def _hash_path_helper(hash_obj, path, block_size):
    """
    Helper to wrap the functionality of updating the actual hash object.

    Args:
        hash_obj: The object that is able to hash the file contents.
        path: The location of the file.
        block_size: The size of the blocks to read in, in bytes.
    """
    if path.is_dir():
        fs_iter = _cross_platform_stable_fs_iter(path)

        for child in fs_iter:
            tag = child.name.encode(encoding='utf-8', errors='replace')

            hash_obj.update(tag)
            _hash_path_helper(hash_obj, child, block_size)
            hash_obj.update(tag)
    else:
        _add_file_to_hash(hash_obj, path, block_size)


def hash_path(hash_obj, path, block_size):
    """
    Hash a path with a provided hash object with a digest and update function.

    Args:
        hash_obj: The object that is able to hash the file contents.
        path: The location of the file.
        block_size: The size of the blocks to read in, in bytes.

    Returns:
        The hash of the file object at the path as a string in hex format.
    """
    _hash_path_helper(hash_obj, path, block_size)
    return hash_obj.hexdigest()


def _get_filename_from_url(url):
    """
    """
    parsed = parse.urlparse(url)
    name = Path(parsed.path).name
    unquoted = parse.unquote(name)

    return unquoted


def download_file(url, dest, chunk_size, attempts):
    """
    Downloads a file from a url, resilient to failures and controlling speed.

    Args:
        url: The url to download the file from.
        dest: The location on disk to store the downloaded file to.
        chunk_size: The size of the file chunks when streaming the download.
        attempts: The number of failures to be resistant to. Assumes the server
            can accept ranged requests on download.
    """
    head_r = requests.head(url)
    content_length = int(head_r.headers['Content-Length'])

    attempt = 0
    dest_loc = str(dest)
    byte_loc = 0

    with open(dest_loc, 'wb') as f:
        while attempt < attempts:
            with requests.get(url,
                              headers={'Range': 'bytes={}-'.format(byte_loc)},
                              stream=True) as r:
                for chunk in r.iter_content(chunk_size=chunk_size):
                    f.write(chunk)
                    f.flush()

            byte_loc = os.stat(dest_loc).st_size
            if byte_loc >= content_length:
                break

            attempt += 1


def delete_dir(path):
    """
    Recursively deletes a directory and all contents within it.

    Args:
        path: The path to the directory to delete. Must point to a directory.
    """
    for child in path.iterdir():
        if child.is_file():
            child.unlink()
        elif child.is_dir:
            delete_dir(child)

    path.rmdir()


<<<<<<< HEAD
def url_zip_fixture(fixture_cache, entry_id, zip_hash, contents_hash, url):
=======
@partial
def validate_hash_sha256(p, hash_s):
>>>>>>> 358505be
    """
    Check that a path's SHA256 hash matches the provided string. 

    Args:
<<<<<<< HEAD
        fixture_cache: The cache location for the fixtures.
        entry_id: The unique id of the entry in the cache.
        zip_hash: The hash of the url zip file, which may still be present and not
            have to be downloaded again.
        contents_hash: The hexdigest format hash of the fixture's contents.
        url: The url of the zip download.
=======
        p: The path to hash.
        hash_s: The expected hash of the path as a string.
    """
    if p.exists():
        s = hash_path(hashlib.sha256(), p, 8192)
        r = s == hash_s
        if r:
            logging.info('Hash for %s matched expected %s.', p, hash_s)
        else:
            logging.info(
                'The current contents of %s do not hash to the expected %s.',
                p, hash_s)
            logging.info('Instead %s hashed as %s. Recreating fixture', p,
                         hash_s)
        return r
    else:
        logging.info('File, %s, does not exist.', p)
        return False
>>>>>>> 358505be


@partial
def clean_subdir(direc, subdir):
    """
<<<<<<< HEAD
    fixture_cache.mkdir(exist_ok=True)

    fixture_path = fixture_cache / entry_id
    if not fixture_path.exists():
        fixture_path.mkdir()

    existing_hash = hash_path(hashlib.sha256(), fixture_path, 8192)
    if existing_hash != contents_hash:
        logging.info(
            'The current contents of %s do not hash to the expected %s.',
            fixture_path, contents_hash)
        logging.info('Instead %s hashed as %s. Recreating fixture',
                     fixture_path, existing_hash)
        delete_dir(fixture_path)
        fixture_path.mkdir()

        need_to_download = True
        tmp = fixture_cache / _get_filename_from_url(url)
        if tmp.exists():
            tmp_hash = hash_path(hashlib.sha256(), fixture_path, 8192)
            if tmp_hash != zip_hash:
                tmp.unlink()
            else:
                need_to_download = False

        if need_to_download:
            logging.info('Starting to download %s to %s', url, tmp)
            download_file(url, tmp, 16384, 15)
            logging.info('Download finished, extracting tarfile to %s.',
                        fixture_path)
        else:
            logging.info('No need to download %s. Existing file in cache directory with same hash contents.', url)

        with tarfile.open(str(tmp)) as tf:
            tf.extractall(str(fixture_path))

    cur_hash = hash_path(hashlib.sha256(), fixture_path, 8192)
    if cur_hash != contents_hash:
        raise RuntimeError(
            'Corpora contents do not match expected contents. Expected hash is {} but {} was computed.'
            .format(contents_hash, cur_hash))
=======
    Create a clean subdirectory in the provided path.

    If the path already exists it is deleted, and then recreated.

    Args:
        direc: The parent directory.
        subdir: The path within the parent to be clean.
    """
    direc.mkdir(exist_ok=True)
>>>>>>> 358505be

    p = direc / subdir
    if not p.exists():
        p.mkdir()
    else:
        delete_dir(p)
        p.mkdir()


@partial
def download_file_to_dir(url, direc):
    """
    Download a file (final name matching the URL) to a specified directory.

<<<<<<< HEAD
def new_fixture(fixture_cache, entry_id, zip_hash, contents_hash, url):
=======
    Args:
        url: The url of the file to download
        direc: The directory to download the file to.
>>>>>>> 358505be
    """
    tmp = direc / 'fixture.tgz'
    if tmp.exists():
        tmp.unlink()
    logging.info('Starting to download %s to %s.', url, tmp)
    download_file(url, tmp, 16384, 15)
    logging.info('Download succeeded to %s.', tmp)

    return tmp

<<<<<<< HEAD
    Args:
        fixture_cache: The path to the location on disk to cache all entries.
        entry_id: The unique id associated with this fixture, used for tracking
            in the cache.
        zip_hash: The hash of the url zip file, which may still be present and not
            have to be downloaded again.
        contents_hash: The hash of the expected fixture contents in hexdigest
            format.
        url: The location of the fixture file to download.
=======
>>>>>>> 358505be

@partial
def extract_tgz(p, tgz):
    """
<<<<<<< HEAD
    return pytest.fixture(
        lambda: url_zip_fixture(fixture_cache, entry_id, zip_hash, contents_hash, url))


# This entire pipeline could be greatly improved with the right structure which would allow more
# succinct test cases and expressiveness.
# Basically the use of fixtures means that the test does not know much about how the fixture works,
# but that is counter to the actual structure of the test I am making. So I will have to just
# parameterize the test run, and have the fixture type logic in the test. This will be a more useful
# approach as more conll types and formats become supported.

ud_v2_7_corpus_root = new_fixture(
    Path('tests/int/_corpora_cache'), 'ud-v2_7',
    'ee61f186ac5701440f9d2889ca26da35f18d433255b5a188b0df30bc1525502b',
    '38e7d484b0125aaf7101a8c447fd2cb3833235cf428cf3c5749128ade73ecee2',
    'https://lindat.mff.cuni.cz/repository/xmlui/bitstream/handle/11234/1-3424/ud-treebanks-v2.7.tgz'
)

ud_v2_6_corpus_root = new_fixture(
    Path('tests/int/_corpora_cache'), 'ud-v2_6',
    'a462a91606c6b2534a767bbe8e3f154b678ef3cc81b64eedfc9efe9d60ceeb9e',
    'a28fdc1bdab09ad597a873da62d99b268bdfef57b64faa25b905136194915ddd',
    'https://lindat.mff.cuni.cz/repository/xmlui/bitstream/handle/11234/1-3226/ud-treebanks-v2.6.tgz'
)

ud_v2_5_corpus_root = new_fixture(
    Path('tests/int/_corpora_cache'), 'ud-v2_5',
    '5ff973e44345a5f69b94cc1427158e14e851c967d58773cc2ac5a1d3adaca409',
    'dfa4bdef847ade28fa67b30181d32a95f81e641d6c356b98b02d00c4d19aba6e',
    'https://lindat.mff.cuni.cz/repository/xmlui/bitstream/handle/11234/1-3105/ud-treebanks-v2.5.tgz'
)

ud_v2_4_corpus_root = new_fixture(
    Path('tests/int/_corpora_cache'), 'ud-v2_4',
    '252a937038d88587842f652669cdf922b07d0f1ed98b926f738def662791eb62',
    '000646eb71cec8608bd95730d41e45fac319480c6a78132503e0efe2f0ddd9a9',
    'https://lindat.mff.cuni.cz/repository/xmlui/bitstream/handle/11234/1-2988/ud-treebanks-v2.4.tgz'
)

ud_v2_3_corpus_root = new_fixture(
    Path('tests/int/_corpora_cache'), 'ud-v2_3',
    '122e93ad09684b971fd32b4eb4deeebd9740cd96df5542abc79925d74976efff',
    '359e1989771268ab475c429a1b9e8c2f6c76649b18dd1ff6568c127fb326dd8f',
    'https://lindat.mff.cuni.cz/repository/xmlui/bitstream/handle/11234/1-2895/ud-treebanks-v2.3.tgz'
)

ud_v2_2_corpus_root = new_fixture(
    Path('tests/int/_corpora_cache'), 'ud-v2_2',
    'a9580ac2d3a6d70d6a9589d3aeb948fbfba76dca813ef7ca7668eb7be2eb4322',
    'fa3a09f2c4607e19d7385a5e975316590f902fa0c1f4440c843738fbc95e3e2a',
    'https://lindat.mff.cuni.cz/repository/xmlui/bitstream/handle/11234/1-2837/ud-treebanks-v2.2.tgz'
)

ud_v2_1_corpus_root = new_fixture(
    Path('tests/int/_corpora_cache'), 'ud-v2_1',
    '446cc70f2194d0141fb079fb22c05b310cae9213920e3036b763899f349fee9b',
    '36921a1d8410dc5e22ef9f64d95885dc60c11811a91e173e1fd21706b83fdfee',
    'https://lindat.mff.cuni.cz/repository/xmlui/bitstream/handle/11234/1-2515/ud-treebanks-v2.1.tgz'
)

ud_v2_0_corpus_root = new_fixture(
    Path('tests/int/_corpora_cache'), 'ud-v2_0',
    'c6c6428f709102e64f608e9f251be59d35e4add1dd842d8dc5a417d01415eb29',
    '4f08c84bec5bafc87686409800a9fe9b5ac21434f0afd9afe1cc12afe8aa90ab',
    'https://lindat.mff.cuni.cz/repository/xmlui/bitstream/handle/11234/1-1983/ud-treebanks-v2.0.tgz'
)


def test_ud_v2_7_data(ud_v2_7_corpus_root):
    """
    """
    _test_corpus(ud_v2_7_corpus_root, '**/*.conllu')


def test_ud_v2_6_data(ud_v2_6_corpus_root):
    """
    Test that pyconll is able to parse and output all UD 2.6 data without error.
=======
    Extracts a tarfile to a directory.

    Args:
        p: The path to extract to.
        tgz: The tarfile to extract from.
>>>>>>> 358505be
    """
    logging.info('Extracting tarfile to %s.', p)
    with tarfile.open(str(tgz)) as tf:
        tf.extractall(str(p))


def url_zip(entry_id, fixture_cache, contents_hash, url):
    """
    Creates a cacheable fixture that is a url download that is a zip.

    Args:
        entry_id: The unique id of the entry in the cache.
        fixture_cache: The cache location for the fixtures.
        contents_hash: The hexdigest format hash of the fixture's contents.
        url: The url of the zip download.

    Returns:
        The path of the fixture within the cache as the fixture value.
    """
<<<<<<< HEAD
    # TODO: Comment why this is an exception??
    exceptions = [
=======
    final_path = fixture_cache / entry_id
    w = _if(
            validate_hash_sha256(final_path, contents_hash),
            value(final_path),
            sequence(
                clean_subdir(fixture_cache, entry_id),
                pipe(
                    download_file_to_dir(url, fixture_cache),
                    extract_tgz(final_path)
                ),
                _if(
                    validate_hash_sha256(final_path, contents_hash),
                    value(final_path),
                    fail('Fixture for {} in {} was not able to be properly setup.'.
                         format(url, final_path))))) # yapf: disable
    return w


# This is the registration for the different corpora. It includes an id, and a
# method of creation as a key-value pair. This registration structure allows
# for the same corpora to easily be used in different tests which are designed
# to holistically evaluate pyconll across large scenarios, like correctness or
# performance. Given the structure of exceptions and marks, I may still need
# some tweaking of what structure works best, but this is a definite improvement
# and is on a path toward more flexibility and robustness.
corpora = {
    'UD v2.6':
    url_zip(
        'UD v2.6', Path('tests/int/_corpora_cache'),
        'a28fdc1bdab09ad597a873da62d99b268bdfef57b64faa25b905136194915ddd',
        'https://lindat.mff.cuni.cz/repository/xmlui/bitstream/handle/11234/1-3226/ud-treebanks-v2.6.tgz'
    ),
    'UD v2.5':
    url_zip(
        'UD v2.5', Path('tests/int/_corpora_cache'),
        'dfa4bdef847ade28fa67b30181d32a95f81e641d6c356b98b02d00c4d19aba6e',
        'https://lindat.mff.cuni.cz/repository/xmlui/bitstream/handle/11234/1-3105/ud-treebanks-v2.5.tgz'
    ),
    'UD v2.4':
    url_zip(
        'UD v2.4', Path('tests/int/_corpora_cache'),
        '000646eb71cec8608bd95730d41e45fac319480c6a78132503e0efe2f0ddd9a9',
        'https://lindat.mff.cuni.cz/repository/xmlui/bitstream/handle/11234/1-2988/ud-treebanks-v2.4.tgz'
    ),
    'UD v2.3':
    url_zip(
        'UD v2.3', Path('tests/int/_corpora_cache'),
        '359e1989771268ab475c429a1b9e8c2f6c76649b18dd1ff6568c127fb326dd8f',
        'https://lindat.mff.cuni.cz/repository/xmlui/bitstream/handle/11234/1-2895/ud-treebanks-v2.3.tgz'
    ),
    'UD v2.2':
    url_zip(
        'UD v2.2', Path('tests/int/_corpora_cache'),
        'fa3a09f2c4607e19d7385a5e975316590f902fa0c1f4440c843738fbc95e3e2a',
        'https://lindat.mff.cuni.cz/repository/xmlui/bitstream/handle/11234/1-2837/ud-treebanks-v2.2.tgz'
    ),
    'UD v2.1':
    url_zip(
        'UD v2.1', Path('tests/int/_corpora_cache'),
        '36921a1d8410dc5e22ef9f64d95885dc60c11811a91e173e1fd21706b83fdfee',
        'https://lindat.mff.cuni.cz/repository/xmlui/bitstream/handle/11234/1-2515/ud-treebanks-v2.1.tgz'
    ),
    'UD v2.0':
    url_zip(
        'UD v2.0', Path('tests/int/_corpora_cache'),
        '4f08c84bec5bafc87686409800a9fe9b5ac21434f0afd9afe1cc12afe8aa90ab',
        'https://lindat.mff.cuni.cz/repository/xmlui/bitstream/handle/11234/1-1983/ud-treebanks-v2.0.tgz'
    )
}

marks = {'UD v2.6': pytest.mark.latest}
exceptions = {
    'UD v2.5': [
>>>>>>> 358505be
        Path(
            'ud-treebanks-v2.5/UD_Russian-SynTagRus/ru_syntagrus-ud-train.conllu'
        )
    ]
}


@pytest.fixture
def corpus(request):
    """
    A utility fixture to merely execute the actual fixture logic as necessary.

    Args:
        request: The pytest indirect request object, which has a param object
            for the underlying fixture argument.

    Returns:
        The value of the execution of the corpus fixture.
    """
    return request.param()


def pytest_generate_tests(metafunc):
    """
    A pytest utility function for generating tests automatically.

    The current policy is for tests that depend on the corpus fixture, they
    are automatically given tests for all corpora. So any performance,
    correctness, or other tests which are valid across corpora, should include
    the 'corpus' fixture. This corpus fixture will be parameterized by the
    different registered corpora and the data location passed on to the test.

    Args:
        metafunc: The object to parameterize the tests with.
    """
    if 'corpus' in metafunc.fixturenames:
        testdata = []
        for item in corpora.items():
            exc = exceptions[item[0]] if item[0] in exceptions else []
            if item[0] in marks:
                p = pytest.param(item[1],
                                 exc,
                                 marks=pytest.mark.latest,
                                 id=item[0])
            else:
                p = pytest.param(item[1], exc, id=item[0])

            testdata.append(p)

        metafunc.parametrize(argnames=('corpus', 'exceptions'),
                             argvalues=testdata,
                             indirect=['corpus'])


<<<<<<< HEAD
def _test_corpus(fixture, glob, exceptions=None):
=======
def test_corpus(corpus, exceptions):
>>>>>>> 358505be
    """
    Tests a corpus using the fixture path and the glob for files to test.

    Args:
        corpus: The path where the corpus is.
        exceptions: A list of paths relative to fixture that are known failures.
    """
    globs = corpus.glob('**/*.conllu')

    for path in globs:
<<<<<<< HEAD
        is_exp = False \
            if exceptions is None \
            else any(path == fixture / exp for exp in exceptions)
=======
        is_exp = any(path == corpus / exp for exp in exceptions)
>>>>>>> 358505be

        if is_exp:
            logging.info('Skipping over %s because it is a known failure.',
                         path)
        else:
            _test_treebank(str(path))


def _test_treebank(treebank_path):
    """
    Test that the provided treebank can be parsed and written without error.

    Args:
        treebank_path: The path to the treebank file that is to be parsed and written.
    """
    TMP_OUTPUT_FILE = '__tmp__ud.conllu'

    logging.info('Starting to parse %s', treebank_path)

    treebank = pyconll.iter_from_file(treebank_path)

    # For each sentence write back and make sure to include the proper
    # newlines between sentences.
    with open(TMP_OUTPUT_FILE, 'w', encoding='utf-8') as f:
        for sentence in treebank:
            f.write(sentence.conll())
            f.write('\n\n')

    # Clean up afterwards.
    os.remove(TMP_OUTPUT_FILE)<|MERGE_RESOLUTION|>--- conflicted
+++ resolved
@@ -99,6 +99,13 @@
 
 def _get_filename_from_url(url):
     """
+    For a url that represents a network file, return the filename part.
+
+    Args:
+        url: The url to extract the filename from.
+
+    Returns:
+        The filename part at the end of the url with the extension.
     """
     parsed = parse.urlparse(url)
     name = Path(parsed.path).name
@@ -157,24 +164,12 @@
     path.rmdir()
 
 
-<<<<<<< HEAD
-def url_zip_fixture(fixture_cache, entry_id, zip_hash, contents_hash, url):
-=======
 @partial
 def validate_hash_sha256(p, hash_s):
->>>>>>> 358505be
     """
     Check that a path's SHA256 hash matches the provided string. 
 
     Args:
-<<<<<<< HEAD
-        fixture_cache: The cache location for the fixtures.
-        entry_id: The unique id of the entry in the cache.
-        zip_hash: The hash of the url zip file, which may still be present and not
-            have to be downloaded again.
-        contents_hash: The hexdigest format hash of the fixture's contents.
-        url: The url of the zip download.
-=======
         p: The path to hash.
         hash_s: The expected hash of the path as a string.
     """
@@ -193,55 +188,11 @@
     else:
         logging.info('File, %s, does not exist.', p)
         return False
->>>>>>> 358505be
 
 
 @partial
 def clean_subdir(direc, subdir):
     """
-<<<<<<< HEAD
-    fixture_cache.mkdir(exist_ok=True)
-
-    fixture_path = fixture_cache / entry_id
-    if not fixture_path.exists():
-        fixture_path.mkdir()
-
-    existing_hash = hash_path(hashlib.sha256(), fixture_path, 8192)
-    if existing_hash != contents_hash:
-        logging.info(
-            'The current contents of %s do not hash to the expected %s.',
-            fixture_path, contents_hash)
-        logging.info('Instead %s hashed as %s. Recreating fixture',
-                     fixture_path, existing_hash)
-        delete_dir(fixture_path)
-        fixture_path.mkdir()
-
-        need_to_download = True
-        tmp = fixture_cache / _get_filename_from_url(url)
-        if tmp.exists():
-            tmp_hash = hash_path(hashlib.sha256(), fixture_path, 8192)
-            if tmp_hash != zip_hash:
-                tmp.unlink()
-            else:
-                need_to_download = False
-
-        if need_to_download:
-            logging.info('Starting to download %s to %s', url, tmp)
-            download_file(url, tmp, 16384, 15)
-            logging.info('Download finished, extracting tarfile to %s.',
-                        fixture_path)
-        else:
-            logging.info('No need to download %s. Existing file in cache directory with same hash contents.', url)
-
-        with tarfile.open(str(tmp)) as tf:
-            tf.extractall(str(fixture_path))
-
-    cur_hash = hash_path(hashlib.sha256(), fixture_path, 8192)
-    if cur_hash != contents_hash:
-        raise RuntimeError(
-            'Corpora contents do not match expected contents. Expected hash is {} but {} was computed.'
-            .format(contents_hash, cur_hash))
-=======
     Create a clean subdirectory in the provided path.
 
     If the path already exists it is deleted, and then recreated.
@@ -251,7 +202,6 @@
         subdir: The path within the parent to be clean.
     """
     direc.mkdir(exist_ok=True)
->>>>>>> 358505be
 
     p = direc / subdir
     if not p.exists():
@@ -266,15 +216,11 @@
     """
     Download a file (final name matching the URL) to a specified directory.
 
-<<<<<<< HEAD
-def new_fixture(fixture_cache, entry_id, zip_hash, contents_hash, url):
-=======
     Args:
         url: The url of the file to download
         direc: The directory to download the file to.
->>>>>>> 358505be
-    """
-    tmp = direc / 'fixture.tgz'
+    """
+    tmp = direc / _get_filename_from_url(url)
     if tmp.exists():
         tmp.unlink()
     logging.info('Starting to download %s to %s.', url, tmp)
@@ -283,114 +229,22 @@
 
     return tmp
 
-<<<<<<< HEAD
-    Args:
-        fixture_cache: The path to the location on disk to cache all entries.
-        entry_id: The unique id associated with this fixture, used for tracking
-            in the cache.
-        zip_hash: The hash of the url zip file, which may still be present and not
-            have to be downloaded again.
-        contents_hash: The hash of the expected fixture contents in hexdigest
-            format.
-        url: The location of the fixture file to download.
-=======
->>>>>>> 358505be
 
 @partial
 def extract_tgz(p, tgz):
     """
-<<<<<<< HEAD
-    return pytest.fixture(
-        lambda: url_zip_fixture(fixture_cache, entry_id, zip_hash, contents_hash, url))
-
-
-# This entire pipeline could be greatly improved with the right structure which would allow more
-# succinct test cases and expressiveness.
-# Basically the use of fixtures means that the test does not know much about how the fixture works,
-# but that is counter to the actual structure of the test I am making. So I will have to just
-# parameterize the test run, and have the fixture type logic in the test. This will be a more useful
-# approach as more conll types and formats become supported.
-
-ud_v2_7_corpus_root = new_fixture(
-    Path('tests/int/_corpora_cache'), 'ud-v2_7',
-    'ee61f186ac5701440f9d2889ca26da35f18d433255b5a188b0df30bc1525502b',
-    '38e7d484b0125aaf7101a8c447fd2cb3833235cf428cf3c5749128ade73ecee2',
-    'https://lindat.mff.cuni.cz/repository/xmlui/bitstream/handle/11234/1-3424/ud-treebanks-v2.7.tgz'
-)
-
-ud_v2_6_corpus_root = new_fixture(
-    Path('tests/int/_corpora_cache'), 'ud-v2_6',
-    'a462a91606c6b2534a767bbe8e3f154b678ef3cc81b64eedfc9efe9d60ceeb9e',
-    'a28fdc1bdab09ad597a873da62d99b268bdfef57b64faa25b905136194915ddd',
-    'https://lindat.mff.cuni.cz/repository/xmlui/bitstream/handle/11234/1-3226/ud-treebanks-v2.6.tgz'
-)
-
-ud_v2_5_corpus_root = new_fixture(
-    Path('tests/int/_corpora_cache'), 'ud-v2_5',
-    '5ff973e44345a5f69b94cc1427158e14e851c967d58773cc2ac5a1d3adaca409',
-    'dfa4bdef847ade28fa67b30181d32a95f81e641d6c356b98b02d00c4d19aba6e',
-    'https://lindat.mff.cuni.cz/repository/xmlui/bitstream/handle/11234/1-3105/ud-treebanks-v2.5.tgz'
-)
-
-ud_v2_4_corpus_root = new_fixture(
-    Path('tests/int/_corpora_cache'), 'ud-v2_4',
-    '252a937038d88587842f652669cdf922b07d0f1ed98b926f738def662791eb62',
-    '000646eb71cec8608bd95730d41e45fac319480c6a78132503e0efe2f0ddd9a9',
-    'https://lindat.mff.cuni.cz/repository/xmlui/bitstream/handle/11234/1-2988/ud-treebanks-v2.4.tgz'
-)
-
-ud_v2_3_corpus_root = new_fixture(
-    Path('tests/int/_corpora_cache'), 'ud-v2_3',
-    '122e93ad09684b971fd32b4eb4deeebd9740cd96df5542abc79925d74976efff',
-    '359e1989771268ab475c429a1b9e8c2f6c76649b18dd1ff6568c127fb326dd8f',
-    'https://lindat.mff.cuni.cz/repository/xmlui/bitstream/handle/11234/1-2895/ud-treebanks-v2.3.tgz'
-)
-
-ud_v2_2_corpus_root = new_fixture(
-    Path('tests/int/_corpora_cache'), 'ud-v2_2',
-    'a9580ac2d3a6d70d6a9589d3aeb948fbfba76dca813ef7ca7668eb7be2eb4322',
-    'fa3a09f2c4607e19d7385a5e975316590f902fa0c1f4440c843738fbc95e3e2a',
-    'https://lindat.mff.cuni.cz/repository/xmlui/bitstream/handle/11234/1-2837/ud-treebanks-v2.2.tgz'
-)
-
-ud_v2_1_corpus_root = new_fixture(
-    Path('tests/int/_corpora_cache'), 'ud-v2_1',
-    '446cc70f2194d0141fb079fb22c05b310cae9213920e3036b763899f349fee9b',
-    '36921a1d8410dc5e22ef9f64d95885dc60c11811a91e173e1fd21706b83fdfee',
-    'https://lindat.mff.cuni.cz/repository/xmlui/bitstream/handle/11234/1-2515/ud-treebanks-v2.1.tgz'
-)
-
-ud_v2_0_corpus_root = new_fixture(
-    Path('tests/int/_corpora_cache'), 'ud-v2_0',
-    'c6c6428f709102e64f608e9f251be59d35e4add1dd842d8dc5a417d01415eb29',
-    '4f08c84bec5bafc87686409800a9fe9b5ac21434f0afd9afe1cc12afe8aa90ab',
-    'https://lindat.mff.cuni.cz/repository/xmlui/bitstream/handle/11234/1-1983/ud-treebanks-v2.0.tgz'
-)
-
-
-def test_ud_v2_7_data(ud_v2_7_corpus_root):
-    """
-    """
-    _test_corpus(ud_v2_7_corpus_root, '**/*.conllu')
-
-
-def test_ud_v2_6_data(ud_v2_6_corpus_root):
-    """
-    Test that pyconll is able to parse and output all UD 2.6 data without error.
-=======
     Extracts a tarfile to a directory.
 
     Args:
         p: The path to extract to.
         tgz: The tarfile to extract from.
->>>>>>> 358505be
     """
     logging.info('Extracting tarfile to %s.', p)
     with tarfile.open(str(tgz)) as tf:
         tf.extractall(str(p))
 
 
-def url_zip(entry_id, fixture_cache, contents_hash, url):
+def url_zip(entry_id, fixture_cache, contents_hash, zip_hash, url):
     """
     Creates a cacheable fixture that is a url download that is a zip.
 
@@ -398,30 +252,46 @@
         entry_id: The unique id of the entry in the cache.
         fixture_cache: The cache location for the fixtures.
         contents_hash: The hexdigest format hash of the fixture's contents.
+        zip_hash: The hexdigest format hash of the zip file's contents.
         url: The url of the zip download.
 
     Returns:
         The path of the fixture within the cache as the fixture value.
     """
-<<<<<<< HEAD
-    # TODO: Comment why this is an exception??
-    exceptions = [
-=======
     final_path = fixture_cache / entry_id
+    fn = _get_filename_from_url(url)
+    zip_path = fixture_cache / fn
+
+    download = \
+        sequence(
+            clean_subdir(fixture_cache, entry_id),
+            pipe(
+                download_file_to_dir(url, fixture_cache),
+                extract_tgz(final_path)
+            ),
+            _if(
+                validate_hash_sha256(final_path, contents_hash),
+                value(final_path),
+                fail('Fixture for {} in {} was not able to be properly setup.'.
+                    format(url, final_path))))
+
     w = _if(
             validate_hash_sha256(final_path, contents_hash),
             value(final_path),
-            sequence(
-                clean_subdir(fixture_cache, entry_id),
-                pipe(
-                    download_file_to_dir(url, fixture_cache),
-                    extract_tgz(final_path)
+            _if(
+                validate_hash_sha256(zip_path, zip_hash),
+                sequence(
+                    extract_tgz(final_path, zip_path),
+                    _if(
+                        validate_hash_sha256(final_path, contents_hash),
+                        value(final_path),
+                        sequence(
+                            zip_path.unlink,
+                            download
+                        )
+                    )
                 ),
-                _if(
-                    validate_hash_sha256(final_path, contents_hash),
-                    value(final_path),
-                    fail('Fixture for {} in {} was not able to be properly setup.'.
-                         format(url, final_path))))) # yapf: disable
+                download)) # yapf: disable
     return w
 
 
@@ -433,6 +303,12 @@
 # some tweaking of what structure works best, but this is a definite improvement
 # and is on a path toward more flexibility and robustness.
 corpora = {
+    'UD v2.7':
+    url_zip(
+        'UD v2.7', Path('tests/int/_corpora_cache'),
+        '38e7d484b0125aaf7101a8c447fd2cb3833235cf428cf3c5749128ade73ecee2',
+        'https://lindat.mff.cuni.cz/repository/xmlui/bitstream/handle/11234/1-3424/ud-treebanks-v2.7.tgz'
+    ),
     'UD v2.6':
     url_zip(
         'UD v2.6', Path('tests/int/_corpora_cache'),
@@ -477,11 +353,11 @@
     )
 }
 
-marks = {'UD v2.6': pytest.mark.latest}
+marks = {'UD v2.7': pytest.mark.latest}
 exceptions = {
     'UD v2.5': [
->>>>>>> 358505be
         Path(
+            # There is one token with less than 10 columns.
             'ud-treebanks-v2.5/UD_Russian-SynTagRus/ru_syntagrus-ud-train.conllu'
         )
     ]
@@ -535,11 +411,7 @@
                              indirect=['corpus'])
 
 
-<<<<<<< HEAD
-def _test_corpus(fixture, glob, exceptions=None):
-=======
 def test_corpus(corpus, exceptions):
->>>>>>> 358505be
     """
     Tests a corpus using the fixture path and the glob for files to test.
 
@@ -550,13 +422,7 @@
     globs = corpus.glob('**/*.conllu')
 
     for path in globs:
-<<<<<<< HEAD
-        is_exp = False \
-            if exceptions is None \
-            else any(path == fixture / exp for exp in exceptions)
-=======
         is_exp = any(path == corpus / exp for exp in exceptions)
->>>>>>> 358505be
 
         if is_exp:
             logging.info('Skipping over %s because it is a known failure.',
